package cmd

import (
	"fmt"
	"os"

	"github.com/spf13/cobra"

	"github.com/dollarshaveclub/furan/v2/pkg/config"
	"github.com/dollarshaveclub/furan/v2/pkg/secrets"
)

var awsConfig config.AWSConfig
var vaultConfig config.VaultConfig

var secretsbackend string

// RootCmd represents the base command when called without any subcommands
var RootCmd = &cobra.Command{
	Use:          "furan",
	Short:        "Docker image builder",
	Long:         `API application to build Docker images on command`,
	SilenceUsage: true,
}

// Execute is the entry point for the app
func Execute() {
	if err := RootCmd.Execute(); err != nil {
		os.Exit(-1)
	}
}

var sf = &secrets.Fetcher{}

func init() {
	// Add global flags here
}

func secretsSetup() {
	sf.VaultOptions = vaultConfig
	switch secretsbackend {
	case "vault":
		sf.Backend = secrets.VaultBackend
	case "env":
		sf.Backend = secrets.EnvVarBackend
	case "json":
		sf.Backend = secrets.JSONBackend
	case "filetree":
		sf.Backend = secrets.FileTreeBackend
	}
<<<<<<< HEAD
	for k, v := range dockerConfig.DockercfgContents {
		if v.Auth != "" && v.Username == "" && v.Password == "" {
			// Auth is a base64-encoded string of the form USERNAME:PASSWORD
			ab, err := base64.StdEncoding.DecodeString(v.Auth)
			if err != nil {
				return fmt.Errorf("dockercfg: couldn't decode auth string: %v: %v", k, err)
			}
			as := strings.SplitN(string(ab), ":", 2)
			if len(as) != 2 {
				return fmt.Errorf("dockercfg: malformed auth string")
			}
			v.Username = as[0]
			v.Password = as[1]
			v.Auth = ""
		}
		v.ServerAddress = k
		dockerConfig.DockercfgContents[k] = v
	}
	return nil
=======
>>>>>>> 1c61da46
}

var ghConfig config.GitHubConfig

func gitHubSecrets() {
	secretsSetup()
	if err := sf.GitHub(&ghConfig); err != nil {
		clierr("error getting github secrets: %v", err)
	}
}

var quayConfig config.QuayConfig

func quaySecrets() {
	secretsSetup()
	if err := sf.Quay(&quayConfig); err != nil {
		clierr("error getting quay secrets: %v", err)
	}
}

func awsSecrets() {
	secretsSetup()
	if err := sf.AWS(&awsConfig); err != nil {
		clierr("error getting aws secrets: %v", err)
	}
}

var dbConfig config.DBConfig

func dbSecrets() {
	secretsSetup()
	if err := sf.Database(&dbConfig); err != nil {
		clierr("error getting db secrets: %v", err)
	}
}

func clierr(msg string, params ...interface{}) {
	fmt.Fprintf(os.Stderr, msg+"\n", params...)
	os.Exit(1)
}<|MERGE_RESOLUTION|>--- conflicted
+++ resolved
@@ -48,28 +48,6 @@
 	case "filetree":
 		sf.Backend = secrets.FileTreeBackend
 	}
-<<<<<<< HEAD
-	for k, v := range dockerConfig.DockercfgContents {
-		if v.Auth != "" && v.Username == "" && v.Password == "" {
-			// Auth is a base64-encoded string of the form USERNAME:PASSWORD
-			ab, err := base64.StdEncoding.DecodeString(v.Auth)
-			if err != nil {
-				return fmt.Errorf("dockercfg: couldn't decode auth string: %v: %v", k, err)
-			}
-			as := strings.SplitN(string(ab), ":", 2)
-			if len(as) != 2 {
-				return fmt.Errorf("dockercfg: malformed auth string")
-			}
-			v.Username = as[0]
-			v.Password = as[1]
-			v.Auth = ""
-		}
-		v.ServerAddress = k
-		dockerConfig.DockercfgContents[k] = v
-	}
-	return nil
-=======
->>>>>>> 1c61da46
 }
 
 var ghConfig config.GitHubConfig
