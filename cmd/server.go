package cmd

import (
	"crypto/tls"
	"fmt"
	"log"
	"net/http"
	"os"
	"time"

	docker "github.com/docker/engine-api/client"
	"github.com/gorilla/mux"
	"github.com/spf13/cobra"
)

type serverconfig struct {
	httpsPort           uint
	grpcPort            uint
	httpsAddr           string
	grpcAddr            string
	concurrency         uint
	queuesize           uint
	vaultTLSCertPath    string
	vaultTLSKeyPath     string
	tlsCert             []byte
	tlsKey              []byte
	logToSumo           bool
	sumoURL             string
	vaultSumoURLPath    string
	healthcheckHTTPport uint
<<<<<<< HEAD
	s3ErrorLogs         bool
	s3ErrorLogBucket    string
	s3ErrorLogRegion    string
=======
	gcIntervalSecs      uint
	dockerDiskPath      string
>>>>>>> f37dabe6
}

var serverConfig serverconfig
var kafkaConfig kafkaconfig

var logger *log.Logger

var version = "0"
var description = "unknown"

var serverCmd = &cobra.Command{
	Use:   "server",
	Short: "Run Furan server",
	Long:  `Furan API server (see docs)`,
	PreRun: func(cmd *cobra.Command, args []string) {
		if serverConfig.s3ErrorLogs {
			if serverConfig.s3ErrorLogBucket == "" {
				clierr("S3 error log bucket must be defined")
			}
			if serverConfig.s3ErrorLogRegion == "" {
				clierr("S3 error log region must be defined")
			}
		}
	},
	Run: server,
}

func init() {
	serverCmd.PersistentFlags().UintVar(&serverConfig.httpsPort, "https-port", 4000, "REST HTTPS TCP port")
	serverCmd.PersistentFlags().UintVar(&serverConfig.grpcPort, "grpc-port", 4001, "gRPC TCP port")
	serverCmd.PersistentFlags().UintVar(&serverConfig.healthcheckHTTPport, "healthcheck-port", 4002, "Healthcheck HTTP port (listens on localhost only)")
	serverCmd.PersistentFlags().StringVar(&serverConfig.httpsAddr, "https-addr", "0.0.0.0", "REST HTTPS listen address")
	serverCmd.PersistentFlags().StringVar(&serverConfig.grpcAddr, "grpc-addr", "0.0.0.0", "gRPC listen address")
	serverCmd.PersistentFlags().UintVar(&serverConfig.concurrency, "concurrency", 10, "Max concurrent builds")
	serverCmd.PersistentFlags().UintVar(&serverConfig.queuesize, "queue", 100, "Max queue size for buffered build requests")
	serverCmd.PersistentFlags().StringVar(&serverConfig.vaultTLSCertPath, "tls-cert-path", "/tls/cert", "Vault path to TLS certificate")
	serverCmd.PersistentFlags().StringVar(&serverConfig.vaultTLSKeyPath, "tls-key-path", "/tls/key", "Vault path to TLS private key")
	serverCmd.PersistentFlags().BoolVar(&serverConfig.logToSumo, "log-to-sumo", true, "Send log entries to SumoLogic HTTPS collector")
	serverCmd.PersistentFlags().StringVar(&serverConfig.vaultSumoURLPath, "sumo-collector-path", "/sumologic/url", "Vault path SumoLogic collector URL")
<<<<<<< HEAD
	serverCmd.PersistentFlags().BoolVar(&serverConfig.s3ErrorLogs, "s3-error-logs", false, "Upload failed build logs to S3 (region and bucket must be specified)")
	serverCmd.PersistentFlags().StringVar(&serverConfig.s3ErrorLogRegion, "s3-error-log-region", "us-west-2", "Region for S3 error log upload")
	serverCmd.PersistentFlags().StringVar(&serverConfig.s3ErrorLogBucket, "s3-error-log-bucket", "", "Bucket for S3 error log upload")
=======
	serverCmd.PersistentFlags().UintVar(&serverConfig.gcIntervalSecs, "gc-interval", 3600, "GC (garbage collection) interval in seconds")
	serverCmd.PersistentFlags().StringVar(&serverConfig.dockerDiskPath, "docker-storage-path", "/var/lib/docker", "Path to Docker storage for monitoring free space (optional)")
>>>>>>> f37dabe6
	RootCmd.AddCommand(serverCmd)
}

func setupServerLogger() {
	var url string
	if serverConfig.logToSumo {
		url = serverConfig.sumoURL
	}
	hn, err := os.Hostname()
	if err != nil {
		log.Fatalf("error getting hostname: %v", err)
	}
	stdlog := NewStandardLogger(os.Stderr, url)
	logger = log.New(stdlog, fmt.Sprintf("%v: ", hn), log.LstdFlags)
}

// Separate server because it's HTTP on localhost only
// (simplifies Consul health check)
func healthcheck() {
	r := mux.NewRouter()
	r.HandleFunc("/health", healthHandler).Methods("GET")
	addr := fmt.Sprintf("127.0.0.1:%v", serverConfig.healthcheckHTTPport)
	server := &http.Server{Addr: addr, Handler: r}
	logger.Printf("HTTP healthcheck listening on: %v", addr)
	logger.Println(server.ListenAndServe())
}

func startgRPC(mc MetricsCollector, dc ImageBuildClient) {
	gf := NewGitHubFetcher(gitConfig.token)
	osm := NewS3StorageManager(awsConfig, mc, logger)
	is := NewDockerImageSquasher(logger)
	s3errcfg := S3ErrorLogConfig{
		PushToS3: serverConfig.s3ErrorLogs,
		Region:   serverConfig.s3ErrorLogRegion,
		Bucket:   serverConfig.s3ErrorLogBucket,
	}
	imageBuilder, err := NewImageBuilder(kafkaConfig.manager, dbConfig.datalayer, gf, dc, mc, osm, is, dockerConfig.dockercfgContents, s3errcfg, logger)
	if err != nil {
		log.Fatalf("error creating image builder: %v", err)
	}
	grpcSvr = NewGRPCServer(imageBuilder, dbConfig.datalayer, kafkaConfig.manager, kafkaConfig.manager, mc, serverConfig.queuesize, serverConfig.concurrency, logger)
	go grpcSvr.ListenRPC(serverConfig.grpcAddr, serverConfig.grpcPort)
}

func startGC(dc ImageBuildClient, mc MetricsCollector, log *log.Logger, interval uint) {
	igc := NewDockerImageGC(log, dc, mc, serverConfig.dockerDiskPath)
	ticker := time.NewTicker(time.Duration(interval) * time.Second)
	go func() {
		for {
			select {
			case <-ticker.C:
				igc.GC()
			}
		}
	}()
}

func server(cmd *cobra.Command, args []string) {
	setupVault()
	if serverConfig.logToSumo {
		getSumoURL()
	}
	setupServerLogger()
	setupDB(initializeDB)
	mc, err := NewDatadogCollector(dogstatsdAddr)
	if err != nil {
		log.Fatalf("error creating Datadog collector: %v", err)
	}
	setupKafka(mc)
	certPath, keyPath := writeTLSCert()
	defer rmTempFiles(certPath, keyPath)
	err = getDockercfg()
	if err != nil {
		logger.Fatalf("error reading dockercfg: %v", err)
	}

	dc, err := docker.NewEnvClient()
	if err != nil {
		log.Fatalf("error creating Docker client: %v", err)
	}

	startgRPC(mc, dc)
	startGC(dc, mc, logger, serverConfig.gcIntervalSecs)
	go healthcheck()

	r := mux.NewRouter()
	r.HandleFunc("/", versionHandler).Methods("GET")
	r.HandleFunc("/build", buildRequestHandler).Methods("POST")
	r.HandleFunc("/build/{id}", buildStatusHandler).Methods("GET")
	r.HandleFunc("/build/{id}", buildCancelHandler).Methods("DELETE")

	tlsconfig := &tls.Config{MinVersion: tls.VersionTLS12}
	addr := fmt.Sprintf("%v:%v", serverConfig.httpsAddr, serverConfig.httpsPort)
	server := &http.Server{Addr: addr, Handler: r, TLSConfig: tlsconfig}
	logger.Printf("HTTPS REST listening on: %v", addr)
	logger.Println(server.ListenAndServeTLS(certPath, keyPath))
}

func setupVersion() {
	bv := make([]byte, 20)
	bd := make([]byte, 2048)
	fv, err := os.Open("VERSION.txt")
	if err != nil {
		return
	}
	defer fv.Close()
	sv, err := fv.Read(bv)
	if err != nil {
		return
	}
	fd, err := os.Open("DESCRIPTION.txt")
	if err != nil {
		return
	}
	defer fd.Close()
	sd, err := fd.Read(bd)
	if err != nil {
		return
	}
	version = string(bv[:sv])
	description = string(bd[:sd])
}<|MERGE_RESOLUTION|>--- conflicted
+++ resolved
@@ -28,14 +28,11 @@
 	sumoURL             string
 	vaultSumoURLPath    string
 	healthcheckHTTPport uint
-<<<<<<< HEAD
 	s3ErrorLogs         bool
 	s3ErrorLogBucket    string
 	s3ErrorLogRegion    string
-=======
 	gcIntervalSecs      uint
 	dockerDiskPath      string
->>>>>>> f37dabe6
 }
 
 var serverConfig serverconfig
@@ -75,14 +72,11 @@
 	serverCmd.PersistentFlags().StringVar(&serverConfig.vaultTLSKeyPath, "tls-key-path", "/tls/key", "Vault path to TLS private key")
 	serverCmd.PersistentFlags().BoolVar(&serverConfig.logToSumo, "log-to-sumo", true, "Send log entries to SumoLogic HTTPS collector")
 	serverCmd.PersistentFlags().StringVar(&serverConfig.vaultSumoURLPath, "sumo-collector-path", "/sumologic/url", "Vault path SumoLogic collector URL")
-<<<<<<< HEAD
 	serverCmd.PersistentFlags().BoolVar(&serverConfig.s3ErrorLogs, "s3-error-logs", false, "Upload failed build logs to S3 (region and bucket must be specified)")
 	serverCmd.PersistentFlags().StringVar(&serverConfig.s3ErrorLogRegion, "s3-error-log-region", "us-west-2", "Region for S3 error log upload")
 	serverCmd.PersistentFlags().StringVar(&serverConfig.s3ErrorLogBucket, "s3-error-log-bucket", "", "Bucket for S3 error log upload")
-=======
 	serverCmd.PersistentFlags().UintVar(&serverConfig.gcIntervalSecs, "gc-interval", 3600, "GC (garbage collection) interval in seconds")
 	serverCmd.PersistentFlags().StringVar(&serverConfig.dockerDiskPath, "docker-storage-path", "/var/lib/docker", "Path to Docker storage for monitoring free space (optional)")
->>>>>>> f37dabe6
 	RootCmd.AddCommand(serverCmd)
 }
 
